--- conflicted
+++ resolved
@@ -244,20 +244,9 @@
 		}
 	}
 
-<<<<<<< HEAD
-	eg.Go(func() error {
-		resp, err := c.Solve(ctx, def, solveOpt, ch)
-		if err != nil {
-			return err
-		}
-		for k, v := range resp.ExportersResponse {
-			logrus.Debugf("exporter response: %d=%s", k, v)
-		}
-=======
 	// not using shared context to not disrupt display but let is finish reporting errors
 	pw, err := progresswriter.NewPrinter(context.TODO(), os.Stderr, clicontext.String("progress"))
 	if err != nil {
->>>>>>> 7bdb6592
 		return err
 	}
 
