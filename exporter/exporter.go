package exporter

import (
	"context"

	"github.com/moby/buildkit/cache"
	controlapi "github.com/moby/buildkit/api/services/control"
)

type Exporter interface {
	Resolve(context.Context, map[string]string) (ExporterInstance, error)
}

type ExporterInstance interface {
	Name() string
<<<<<<< HEAD
	Export(context.Context, Source) (*controlapi.ExporterResponse, error)
=======
	Export(ctx context.Context, src Source, sessionID string) (map[string]string, error)
>>>>>>> a8fd4130
}

type Source struct {
	Ref      cache.ImmutableRef
	Refs     map[string]cache.ImmutableRef
	Metadata map[string][]byte
}<|MERGE_RESOLUTION|>--- conflicted
+++ resolved
@@ -13,11 +13,7 @@
 
 type ExporterInstance interface {
 	Name() string
-<<<<<<< HEAD
-	Export(context.Context, Source) (*controlapi.ExporterResponse, error)
-=======
-	Export(ctx context.Context, src Source, sessionID string) (map[string]string, error)
->>>>>>> a8fd4130
+	Export(ctx context.Context, src Source, sessionID string) (*controlapi.ExporterResponse, error)
 }
 
 type Source struct {
