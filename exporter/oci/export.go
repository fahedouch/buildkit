--- conflicted
+++ resolved
@@ -107,11 +107,7 @@
 	return "exporting to oci image format"
 }
 
-<<<<<<< HEAD
-func (e *imageExporterInstance) Export(ctx context.Context, src exporter.Source) (*controlapi.ExporterResponse, error) {
-=======
-func (e *imageExporterInstance) Export(ctx context.Context, src exporter.Source, sessionID string) (map[string]string, error) {
->>>>>>> a8fd4130
+func (e *imageExporterInstance) Export(ctx context.Context, src exporter.Source, sessionID string) (*controlapi.ExporterResponse, error) {
 	if e.opt.Variant == VariantDocker && len(src.Refs) > 0 {
 		return nil, errors.Errorf("docker exporter does not currently support exporting manifest lists")
 	}
@@ -179,11 +175,6 @@
 		return nil, err
 	}
 
-<<<<<<< HEAD
-	response := &controlapi.ExporterResponse{
-         ExporterResponse : nil,
-    }
-=======
 	mprovider := contentutil.NewMultiProvider(e.opt.ImageWriter.ContentStore())
 	if src.Ref != nil {
 		remote, err := src.Ref.GetRemote(ctx, false, e.layerCompression)
@@ -218,7 +209,10 @@
 		}
 	}
 
->>>>>>> a8fd4130
+	response := &controlapi.ExporterResponse{
+         ExporterResponse : nil,
+    }
+
 	report := oneOffProgress(ctx, "sending tarball")
 	if err := archiveexporter.Export(ctx, mprovider, w, expOpts...); err != nil {
 		w.Close()
